--- conflicted
+++ resolved
@@ -1,12 +1,7 @@
 # Image Analyzer and Summarizer
 
-<<<<<<< HEAD
-A powerful tool for analyzing images with AI and summarizing the results. The application uses Ollama's yasserrmd/Nanonets-OCR for image analysis and qwen:32b for text summarization.
-# RESEARCH DO I NEED ROLES IF USIN MOE benefints and drawbacks
-=======
 A CLI for scraping web pages and analyzing the text with local LLMs via Ollama.
 
->>>>>>> 516ff3d0
 ## Features
 
 - **Image Analysis**: Analyze images using LLaVA AI model to extract detailed descriptions - Removed
@@ -25,6 +20,7 @@
 - [Ollama](https://ollama.ai/) running locally with a text-only model (e.g., `Mistral-7B-Instruct-v0.2-Q4_K_M:latest`)
 
 ## Installation
+
 1. Clone this repository
 2. Install required dependencies:
 
@@ -47,74 +43,82 @@
 
 If your backend needs to trigger this CLI and return results to a frontend, spawn the CLI as a child process. Recommended flow:
 
-1) Create a unique output directory per request (e.g., using a UUID)
-2) Always pass `--save --output <dir>` so you can read the generated files
-3) On success (exit code 0), read files from `<dir>` and return content/paths
-4) Stream `stdout` lines to the client (optional) for live logs
+1. Create a unique output directory per request (e.g., using a UUID)
+2. Always pass `--save --output <dir>` so you can read the generated files
+3. On success (exit code 0), read files from `<dir>` and return content/paths
+4. Stream `stdout` lines to the client (optional) for live logs
 
 Example Express endpoint:
 
 ```ts
-import { spawn } from 'child_process';
-import { promises as fs } from 'fs';
-import { join } from 'path';
-import { randomUUID } from 'crypto';
-import express from 'express';
+import { spawn } from "child_process";
+import { promises as fs } from "fs";
+import { join } from "path";
+import { randomUUID } from "crypto";
+import express from "express";
 
 const app = express();
 app.use(express.json());
 
-app.post('/api/analyze-url', async (req, res) => {
-  const { url, role = 'marketing', textModel, vision } = req.body || {};
-  if (!url) return res.status(400).json({ error: 'url is required' });
-
-  const outDir = join(process.cwd(), 'results', randomUUID());
+app.post("/api/analyze-url", async (req, res) => {
+  const { url, role = "marketing", textModel, vision } = req.body || {};
+  if (!url) return res.status(400).json({ error: "url is required" });
+
+  const outDir = join(process.cwd(), "results", randomUUID());
   const args = [
-    'dist/main.js',
-    'analyze-url', url,
-    '--role', role,
-    '--save',
-    '--output', outDir,
+    "dist/main.js",
+    "analyze-url",
+    url,
+    "--role",
+    role,
+    "--save",
+    "--output",
+    outDir,
   ];
 
-  if (textModel) args.push('--text-model', textModel);
+  if (textModel) args.push("--text-model", textModel);
   if (vision?.baseUrl && vision?.model && vision?.provider) {
-    args.push('--vision-base-url', vision.baseUrl);
-    args.push('--vision-model', vision.model);
-    args.push('--vision-provider', vision.provider);
-    if (vision.system) args.push('--vision-system', vision.system);
-    if (vision.maxTokens) args.push('--vision-max-tokens', String(vision.maxTokens));
+    args.push("--vision-base-url", vision.baseUrl);
+    args.push("--vision-model", vision.model);
+    args.push("--vision-provider", vision.provider);
+    if (vision.system) args.push("--vision-system", vision.system);
+    if (vision.maxTokens)
+      args.push("--vision-max-tokens", String(vision.maxTokens));
   }
 
-  const child = spawn(process.execPath, args, { cwd: join(process.cwd(), 'picture-ts') });
+  const child = spawn(process.execPath, args, {
+    cwd: join(process.cwd(), "picture-ts"),
+  });
 
   const logs: string[] = [];
-  child.stdout.on('data', (d) => logs.push(d.toString()));
-  child.stderr.on('data', (d) => logs.push(d.toString()));
-
-  child.on('close', async (code) => {
+  child.stdout.on("data", (d) => logs.push(d.toString()));
+  child.stderr.on("data", (d) => logs.push(d.toString()));
+
+  child.on("close", async (code) => {
     if (code !== 0) {
-      return res.status(500).json({ error: 'analysis_failed', code, logs });
+      return res.status(500).json({ error: "analysis_failed", code, logs });
     }
     // Read known output files
-    const analysisPath = join(outDir, 'analysis_marketing.md');
-    const scrapePath = join(outDir, 'scrape_result.md');
-    const imagesPath = join(outDir, 'images.md');
+    const analysisPath = join(outDir, "analysis_marketing.md");
+    const scrapePath = join(outDir, "scrape_result.md");
+    const imagesPath = join(outDir, "images.md");
     const [analysis, scrape, images] = await Promise.allSettled([
-      fs.readFile(analysisPath, 'utf8'),
-      fs.readFile(scrapePath, 'utf8'),
-      fs.readFile(imagesPath, 'utf8'),
+      fs.readFile(analysisPath, "utf8"),
+      fs.readFile(scrapePath, "utf8"),
+      fs.readFile(imagesPath, "utf8"),
     ]);
     res.json({
-      status: 'ok',
+      status: "ok",
       outputDir: outDir,
       files: {
-        analysisPath, scrapePath, imagesPath,
+        analysisPath,
+        scrapePath,
+        imagesPath,
       },
       contents: {
-        analysis: analysis.status === 'fulfilled' ? analysis.value : null,
-        scrape: scrape.status === 'fulfilled' ? scrape.value : null,
-        images: images.status === 'fulfilled' ? images.value : null,
+        analysis: analysis.status === "fulfilled" ? analysis.value : null,
+        scrape: scrape.status === "fulfilled" ? scrape.value : null,
+        images: images.status === "fulfilled" ? images.value : null,
       },
       logs,
     });
@@ -123,6 +127,7 @@
 ```
 
 Notes:
+
 - Use `process.execPath` to run the same Node that runs your server.
 - Set `cwd` to the `picture-ts` directory.
 - Quote/escape arguments properly; avoid shell interpolation.
@@ -132,6 +137,7 @@
 ### CLI flags
 
 - `scrape <url>` options:
+
   - `--debug`: enable debug logging
   - `--save`: save scraped text to file
   - `--output <dir>`: output directory (default: `results`)
@@ -153,6 +159,7 @@
 ## Output
 
 Outputs (when `--save` is used):
+
 - `<outputDir>/scrape_result.md` — cleaned text
 - `<outputDir>/images.md` — discovered images list
 - `<outputDir>/analysis_<role>.md` — analysis + “Images Used” section (if vision enabled)
@@ -163,27 +170,29 @@
 
 ```ts
 // Assuming your API has this package symlinked/installed
-import { pipelineService } from 'blog-reviews';
-
-const { analysis, textPath, imagesPath, analysisPath, usedImages } = await pipelineService.runAnalysisFromUrl({
-  url: 'https://example.com',
-  role: 'marketing',
-  textModel: 'Mistral-7B-Instruct-v0.2-Q4_K_M:latest',
-  save: true,
-  output: 'results/session123',
-  vision: {
-    baseUrl: 'http://localhost:11434',
-    model: 'qwen2.5vl:7b',
-    provider: 'ollama',
-    system: 'Output Markdown only.',
-    maxTokens: 1024,
-  },
-});
+import { pipelineService } from "blog-reviews";
+
+const { analysis, textPath, imagesPath, analysisPath, usedImages } =
+  await pipelineService.runAnalysisFromUrl({
+    url: "https://example.com",
+    role: "marketing",
+    textModel: "Mistral-7B-Instruct-v0.2-Q4_K_M:latest",
+    save: true,
+    output: "results/session123",
+    vision: {
+      baseUrl: "http://localhost:11434",
+      model: "qwen2.5vl:7b",
+      provider: "ollama",
+      system: "Output Markdown only.",
+      maxTokens: 1024,
+    },
+  });
 
 console.log(analysisPath, usedImages);
 ```
 
 Notes:
+
 - The SDK returns `usedImages` with metadata and OCR captions when vision is enabled.
 - File saving remains optional; you can omit `save/output` and handle content in-memory.
 
@@ -253,6 +262,7 @@
 ### Convenience
 
 - Run directly:
+
   - `node picture-ts/dist/main.js scrape <url> [--save] [--output <dir>] [--debug]`
   - `node picture-ts/dist/main.js analyze-url <url> [--role marketing|po] [--text-model <name>] [--save] [--output <dir>] [--debug]`
 
@@ -260,69 +270,6 @@
   - `npm run scrape -- <url> [--save] [--output <dir>] [--debug]`
   - `npm run analyze:url -- <url> [--role marketing|po] [--text-model <name>] [--save] [--output <dir>] [--debug]`
 
-## Local environment notes (this branch)
-
-- Grid-based chunking is now always enabled and OpenCV.js is disabled. This makes the pipeline simpler and more portable, but recognition quality can regress on dense screenshots and UI images. Expect more hallucinations and inconsistencies versus the previous OpenCV-based slicer, especially when text is tiny or heavily compressed.
-- Vision and text models are intentionally hard-coded in `picture-ts/src/config.ts` to keep local runs predictable. The UI can still pass a custom prompt and role (including the new `free` role), and a `mode` value is threaded through for telemetry.
-- Summary of behavior:
-  - If a custom prompt is provided, it is used directly.
-  - If not, the role prompt is used. New role `free` defaults to: “Give me the transcribed text.”
-  - `mode` (`analyze | summarize | describe | all`) is accepted and logged, but does not change pipeline behavior in this branch.
-
-### OpenCV.js removal — impact and next steps
-
-- **Impact**: Turning off OpenCV.js led to noticeable OCR quality drops on dense UI screenshots and small-text images. You may see more hallucinations, missed characters, and higher output variance compared to the Python/OpenCV slicer.
-- **Why**: We lost classical pre/post‑processing and smarter tiling/cropping heuristics that OpenCV provided, especially for denoising, thresholding, and adaptive slicing.
-- **Short‑term mitigations**:
-  - Reduce chunk size (e.g., 600–800px) and increase overlap (e.g., 0.25–0.35).
-  - Optional prefilters: lightweight sharpen/contrast before sending chunks.
-  - Multi‑scale tiling fallback for very dense text (process at 1.0x and 1.5x, merge).
-- **Medium‑term plan**:
-  - Re‑enable OpenCV.js via WASM behind a feature flag.
-  - Support `OPENCV_WASM_PATH` to locate `.wasm` at runtime (already supported in build tooling).
-  - Add a benchmark suite (accuracy/latency) to gate rollouts.
-- **Actions**:
-  - Add feature flag in config to toggle OpenCV.js slicer vs. grid slicer.
-  - Provide config surface for chunk size/overlap presets.
-  - Establish quality gates with representative test images.
-
-## Production deployment options for quantized GGUF models
-
-Your models are GGUF and quantized (e.g., Q4_K_M). The two most operationally friendly runtimes are Ollama and llama.cpp; both work well with GGUF and containerize cleanly. With `config.ts` hard-coding model names, prefer images that either bake models into the container or fetch them on boot to a persistent volume.
-
-Below are five pragmatic, cost-aware options—from simplest to most robust. All options keep our current code structure: `api/` (HTTP + SSE) calls into `picture-ts` which talks to Ollama/llama.cpp.
-
-1) RunPod Serverless or On‑Demand Pod (Ollama)
-- What: Ship a single Docker image containing: Ollama + our `api/` server + the `picture-ts` package. Mount a persistent volume at `/models` and `ollama pull` or copy GGUFs at boot.
-- Why: Lowest friction, pay-per-minute, scale to zero. Great for demos and spiky workloads.
-- Notes: Choose GPUs like T4/A10/L4 for best $/token. Expose port 3001 (API) and keep Ollama internal.
-
-2) Vast.ai spot GPU instance (llama.cpp or Ollama)
-- What: Rent the cheapest marketplace GPU, run our Docker image, and pin a storage volume for models.
-- Why: Often the lowest raw cost per hour; good for batch or ad-hoc processing.
-- Notes: Expect variability in providers; add a startup script to verify models and warm caches.
-
-3) Lambda Cloud dedicated GPU (Ollama + Docker Compose)
-- What: A stable L4/A10G instance running Docker Compose: `ollama` + `api` services with a shared model volume.
-- Why: Predictable performance and cost; better for steady daily traffic without orchestration overhead.
-- Notes: Pre-bake GGUFs into an image or sync from object storage (S3-compatible) on boot.
-
-4) AWS EC2 G5/G6 + Spot with Auto‑Recovery (Ollama behind ALB)
-- What: AMI with NVIDIA drivers + Docker. User data boots `ollama serve` and our `api` service; ALB fronts `/api/*`.
-- Why: Enterprise controls, IAM, VPC, alarms. Use Spot for 50–70% savings and fall back to on‑demand on interruption.
-- Notes: Store GGUFs on EBS or S3; warm on boot. Add autoscaling by CPU/GPU utilization and health checks.
-
-5) Hugging Face Spaces (demo) or Modal (serverless containers)
-- What: For public demos, use Spaces with a GPU runner to host the same Docker image; for bursty workloads, Modal can spin up containers on demand.
-- Why: Fast to share / demo; minimal infra management.
-- Notes: Not ideal for sustained heavy traffic; ensure your container pulls or bundles the GGUFs.
-
-Operational tips
-- Bundle or fetch models: Bake GGUFs into the image for the fastest cold start, or download from a private bucket to a mounted volume on container start.
-- Set deterministic parameters: Keep temperature low (e.g., 0.2–0.4) for OCR/summarization stability with quantized models.
-- Telemetry: Keep `mode`, `role`, and `hasCustomPrompt` logs; they’re already recorded by the API for observability.
-- Concurrency: For small GPUs, throttle concurrent chunk requests; our pipeline already processes chunks sequentially to reduce VRAM spikes.
-
 For Modelfiles its
 
 # Start from the base OCR model
@@ -371,11 +318,11 @@
 
 ### Revisit the Vision Model Heist: There are good and bad but this is not the way to go. Deprecated left for history reasons
 
-- [X] Monitor llama.cpp and optimum: Keep a close eye on the GitHub repositories for these tools. Look for updates, new conversion scripts, or explicit mentions of support for models like Florence-2. there are multiple versions of llama.cpp, like unsloth llama.cpp, gerganov something llama.cpp llama server, investigate ghat
-
-- [X] Re-attempt the LLaVA-NeXT conversion: My previous attempt failed due to a simple command error. The plan to convert llava-hf/llava-v1.6-mistral-7b-hf is still viable and represents the next major skill-up: handling models with a separate "vision projector."
-
-- [X] Investigate Alternative Converters: Research if the community has developed new, specialized tools for converting these exotic vision architectures to GGUF. (unsloth heros)
+- [x] Monitor llama.cpp and optimum: Keep a close eye on the GitHub repositories for these tools. Look for updates, new conversion scripts, or explicit mentions of support for models like Florence-2. there are multiple versions of llama.cpp, like unsloth llama.cpp, gerganov something llama.cpp llama server, investigate ghat
+
+- [x] Re-attempt the LLaVA-NeXT conversion: My previous attempt failed due to a simple command error. The plan to convert llava-hf/llava-v1.6-mistral-7b-hf is still viable and represents the next major skill-up: handling models with a separate "vision projector."
+
+- [x] Investigate Alternative Converters: Research if the community has developed new, specialized tools for converting these exotic vision architectures to GGUF. (unsloth heros)
 
 ### TODO
 
@@ -411,15 +358,18 @@
 ### Endpoints
 
 - **Health**: `GET /api/health`
+
   - Response: `{ ok: boolean, gridChunking: "enabled" | "disabled" }`
 
 - **Upload image**: `POST /api/upload`
+
   - Content-Type: `multipart/form-data`
   - Body: field name `image` with the file
   - Response: `202 Accepted` with `{ jobId: string }`
   - Errors: `400 { error: "image file is required" }`, `500 { error: string }`
 
 - **Progress stream (SSE)**: `GET /api/stream/:jobId`
+
   - Content-Type: `text/event-stream`
   - Emits JSON lines with a `type` discriminator
   - Connect anytime after `jobId` is known
@@ -441,7 +391,7 @@
 
 - **stage**: `{ type: "stage", stage: "chunking" | "ocr" | "combining" | "analyzing" | "finished" | "error" }`
 - **progress**: `{ type: "progress", current: number, total: number, message?: string }`
- - **tokens**: `{ type: "tokens", rate: number, total?: number }` (emitted every 500–1000ms; `rate` is tokens/sec over the last interval, `total` is cumulative)
+- **tokens**: `{ type: "tokens", rate: number, total?: number }` (emitted every 500–1000ms; `rate` is tokens/sec over the last interval, `total` is cumulative)
 - **message**: `{ type: "message", message: string }`
 - **error**: `{ type: "error", error: string }`
 - **done**:
@@ -510,7 +460,10 @@
 - **Trigger analyze (role or prompt)**
 
 ```ts
-async function analyze(jobId: string, opts: { role?: "marketing" | "po"; prompt?: string }) {
+async function analyze(
+  jobId: string,
+  opts: { role?: "marketing" | "po"; prompt?: string }
+) {
   const res = await fetch("http://localhost:3001/api/analyze", {
     method: "POST",
     headers: { "Content-Type": "application/json" },
@@ -524,6 +477,7 @@
 ### Error Handling
 
 - **Common errors**
+
   - `400`: Missing parameters (e.g., no file on upload, missing `jobId`)
   - `404`: Unknown `jobId`
   - `500`: Internal server error
